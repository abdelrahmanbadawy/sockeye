# Copyright 2017 Amazon.com, Inc. or its affiliates. All Rights Reserved.
#
# Licensed under the Apache License, Version 2.0 (the "License"). You may not
# use this file except in compliance with the License. A copy of the License
# is located at
#
#     http://aws.amazon.com/apache2.0/
#
# or in the "license" file accompanying this file. This file is distributed on
# an "AS IS" BASIS, WITHOUT WARRANTIES OR CONDITIONS OF ANY KIND, either
# express or implied. See the License for the specific language governing
# permissions and limitations under the License.

import pytest

import sockeye.constants as C
import sockeye.arguments as arguments
import argparse


@pytest.mark.parametrize("test_params, expected_params", [
    # mandatory parameters
    ('--source test_src --target test_tgt '
     '--validation-source test_validation_src --validation-target test_validation_tgt '
     '--output test_output',
     dict(source='test_src', target='test_tgt',
          validation_source='test_validation_src', validation_target='test_validation_tgt',
          output='test_output', overwrite_output=False,
          source_vocab=None, target_vocab=None, use_tensorboard=False, quiet=False)),

    # all parameters
    ('--source test_src --target test_tgt '
     '--validation-source test_validation_src --validation-target test_validation_tgt '
     '--output test_output '
     '--source-vocab test_src_vocab --target-vocab test_tgt_vocab '
     '--use-tensorboard --overwrite-output --quiet',
     dict(source='test_src', target='test_tgt',
          validation_source='test_validation_src', validation_target='test_validation_tgt',
          output='test_output', overwrite_output=True,
          source_vocab='test_src_vocab', target_vocab='test_tgt_vocab', use_tensorboard=True, quiet=True)),

    # short parameters
    ('-s test_src -t test_tgt '
     '-vs test_validation_src -vt test_validation_tgt '
     '-o test_output -q',
     dict(source='test_src', target='test_tgt',
          validation_source='test_validation_src', validation_target='test_validation_tgt',
          output='test_output', overwrite_output=False,
          source_vocab=None, target_vocab=None, use_tensorboard=False, quiet=True))
])
def test_io_args(test_params, expected_params):
    _test_args(test_params, expected_params, arguments.add_io_args)


@pytest.mark.parametrize("test_params, expected_params", [
    ('', dict(device_ids=[-1], use_cpu=False, disable_device_locking=False, lock_dir='/tmp')),
    ('--device-ids 1 2 3 --use-cpu --disable-device-locking --lock-dir test_dir',
     dict(device_ids=[1, 2, 3], use_cpu=True, disable_device_locking=True, lock_dir='test_dir'))
])
def test_device_args(test_params, expected_params):
    _test_args(test_params, expected_params, arguments.add_device_args)


@pytest.mark.parametrize("test_params, expected_params", [
    ('', dict(params=None, num_words=50000, word_min_count=1, rnn_num_layers=1, rnn_cell_type=C.LSTM_TYPE, rnn_num_hidden=1024,
              rnn_residual_connections=False, num_embed=512, num_embed_source=None, num_embed_target=None,
              attention_type='mlp', attention_num_hidden=None, attention_coverage_type='count',
              attention_coverage_num_hidden=1,
              lexical_bias=None, learn_lexical_bias=False, weight_tying=False, max_seq_len=100,
<<<<<<< HEAD
              attention_use_prev_word=False, context_gating=False, layer_normalization=False,
              attention_mhdot_heads=8, encoder='rnn', transformer_attention_heads=8,
              transformer_feed_forward_num_hidden=2048, transformer_model_size=512,
              transformer_num_layers=6)),
=======
              max_seq_len_source=None, max_seq_len_target=None,
              attention_use_prev_word=False, context_gating=False, layer_normalization=False)),
>>>>>>> 154ed742
    ('--params test_params --num-words 10 --word-min-count 10 --rnn-num-layers 10 --rnn-cell-type gru '
     '--rnn-num-hidden 512 --rnn-residual-connections --num-embed 1024 --num-embed-source 10 --num-embed-target 10 '
     '--attention-type dot --attention-num-hidden 10 --attention-coverage-type tanh '
     '--attention-coverage-num-hidden 10 --lexical-bias test_bias --learn-lexical-bias --weight-tying '
<<<<<<< HEAD
     '--max-seq-len 10 --attention-use-prev-word --context-gating --layer-normalization '
     '--attention-mhdot-heads 2 --encoder transformer --transformer-attention-heads 2 '
     '--transformer-feed-forward-num-hidden 12 --transformer-model-size 6 --transformer-num-layers 3',
=======
     '--max-seq-len 10 --max-seq-len-source 11 --max-seq-len-target 12 --attention-use-prev-word --context-gating --layer-normalization',
>>>>>>> 154ed742
     dict(params='test_params', num_words=10, word_min_count=10, rnn_num_layers=10, rnn_cell_type=C.GRU_TYPE,
          rnn_num_hidden=512,
          rnn_residual_connections=True, num_embed=1024, num_embed_source=10, num_embed_target=10,
          attention_type='dot', attention_num_hidden=10, attention_coverage_type='tanh',
          attention_coverage_num_hidden=10,
          lexical_bias='test_bias', learn_lexical_bias=True, weight_tying=True, max_seq_len=10,
<<<<<<< HEAD
          attention_use_prev_word=True, context_gating=True, layer_normalization=True,
          attention_mhdot_heads=2, encoder='transformer', transformer_attention_heads=2,
          transformer_feed_forward_num_hidden=12, transformer_model_size=6,
          transformer_num_layers=3
          ))
=======
          max_seq_len_source=11, max_seq_len_target=12,
          attention_use_prev_word=True, context_gating=True, layer_normalization=True))
>>>>>>> 154ed742
])
def test_model_parameters(test_params, expected_params):
    _test_args(test_params, expected_params, arguments.add_model_parameters)


@pytest.mark.parametrize("test_params, expected_params", [
    ('', dict(batch_size=64, fill_up='replicate', no_bucketing=False, bucket_width=10, loss=C.CROSS_ENTROPY,
              smoothed_cross_entropy_alpha=0.3, normalize_loss=False, metrics=[C.PERPLEXITY],
              optimized_metric=C.PERPLEXITY,
              max_updates=-1, checkpoint_frequency=1000, max_num_checkpoint_not_improved=8, dropout=0.0,
              optimizer='adam', min_num_epochs=0,
              initial_learning_rate=0.0003, weight_decay=0.0, momentum=None, clip_gradient=1.0,
              learning_rate_scheduler_type='plateau-reduce', learning_rate_reduce_factor=0.5,
              learning_rate_reduce_num_not_improved=3, learning_rate_half_life=10, use_fused_rnn=False,
              rnn_forget_bias=0.0, rnn_h2h_init=C.RNN_INIT_ORTHOGONAL, monitor_bleu=0, seed=13)),
    ('--batch-size 128 --fill-up test_fill_up --no-bucketing --bucket-width 20 --loss smoothed-cross-entropy '
     '--smoothed-cross-entropy-alpha 1.0 --normalize-loss --metrics perplexity accuracy '
     '--optimized-metric bleu --max-updates 10 --checkpoint-frequency 10 --min-num-epochs 10 '
     '--max-num-checkpoint-not-improved 16 --dropout 1.0 --optimizer sgd --initial-learning-rate 1.0 '
     '--weight-decay 1.0 --momentum 1.0 --clip-gradient 2.0 --learning-rate-scheduler-type fixed-rate-inv-t '
     '--learning-rate-reduce-factor 1.0 --learning-rate-reduce-num-not-improved 10 --learning-rate-half-life 20 '
     '--use-fused-rnn --rnn-forget-bias 1.0 --rnn-h2h-init orthogonal_stacked --monitor-bleu 10 --seed 10',
    dict(batch_size=128, fill_up='test_fill_up', no_bucketing=True, bucket_width=20, loss=C.SMOOTHED_CROSS_ENTROPY,
         smoothed_cross_entropy_alpha=1.0, normalize_loss=True, metrics=[C.PERPLEXITY, C.ACCURACY],
         optimized_metric=C.BLEU, min_num_epochs=10,
         max_updates=10, checkpoint_frequency=10, max_num_checkpoint_not_improved=16, dropout=1.0, optimizer='sgd',
         initial_learning_rate=1.0, weight_decay=1.0, momentum=1.0, clip_gradient=2.0,
         learning_rate_scheduler_type='fixed-rate-inv-t', learning_rate_reduce_factor=1.0,
         learning_rate_reduce_num_not_improved=10, learning_rate_half_life=20.0, use_fused_rnn=True,
         rnn_forget_bias=1.0, rnn_h2h_init=C.RNN_INIT_ORTHOGONAL_STACKED, monitor_bleu=10, seed=10)),
])
def test_training_arg(test_params, expected_params):
    _test_args(test_params, expected_params, arguments.add_training_args)


@pytest.mark.parametrize("test_params, expected_params", [
    ('--models m1 m2 m3', dict(input=None, output=None, models=['m1', 'm2', 'm3'],
                               checkpoints=None, beam_size=5, ensemble_mode='linear',
                               max_input_len=None, softmax_temperature=None, output_type='translation',
                               sure_align_threshold=0.9)),
    ('--input test_input --output test_output --models m1 m2 m3 --checkpoints 1 2 3 --beam-size 10 '
     '--ensemble-mode log_linear --max-input-len 10 --softmax-temperature 1.0 '
     '--output-type translation_with_alignments --sure-align-threshold 1.0',
     dict(input='test_input', output='test_output', models=['m1', 'm2', 'm3'],
          checkpoints=[1, 2, 3], beam_size=10, ensemble_mode='log_linear',
          max_input_len=10, softmax_temperature=1.0,
          output_type='translation_with_alignments', sure_align_threshold=1.0)),
    ('-i test_input -o test_output -m m1 m2 m3 -c 1 2 3 -b 10 -n 10',
     dict(input='test_input', output='test_output', models=['m1', 'm2', 'm3'],
          checkpoints=[1, 2, 3], beam_size=10, ensemble_mode='linear',
          max_input_len=10, softmax_temperature=None, output_type='translation', sure_align_threshold=0.9))
])
def test_inference_args(test_params, expected_params):
    _test_args(test_params, expected_params, arguments.add_inference_args)


def _test_args(test_params, expected_params, args_func):
    test_parser = argparse.ArgumentParser()
    args_func(test_parser)
    parsed_params = test_parser.parse_args(test_params.split())
    assert dict(vars(parsed_params)) == expected_params<|MERGE_RESOLUTION|>--- conflicted
+++ resolved
@@ -67,42 +67,29 @@
               attention_type='mlp', attention_num_hidden=None, attention_coverage_type='count',
               attention_coverage_num_hidden=1,
               lexical_bias=None, learn_lexical_bias=False, weight_tying=False, max_seq_len=100,
-<<<<<<< HEAD
-              attention_use_prev_word=False, context_gating=False, layer_normalization=False,
               attention_mhdot_heads=8, encoder='rnn', transformer_attention_heads=8,
               transformer_feed_forward_num_hidden=2048, transformer_model_size=512,
-              transformer_num_layers=6)),
-=======
+              transformer_num_layers=6,
               max_seq_len_source=None, max_seq_len_target=None,
               attention_use_prev_word=False, context_gating=False, layer_normalization=False)),
->>>>>>> 154ed742
     ('--params test_params --num-words 10 --word-min-count 10 --rnn-num-layers 10 --rnn-cell-type gru '
      '--rnn-num-hidden 512 --rnn-residual-connections --num-embed 1024 --num-embed-source 10 --num-embed-target 10 '
      '--attention-type dot --attention-num-hidden 10 --attention-coverage-type tanh '
      '--attention-coverage-num-hidden 10 --lexical-bias test_bias --learn-lexical-bias --weight-tying '
-<<<<<<< HEAD
-     '--max-seq-len 10 --attention-use-prev-word --context-gating --layer-normalization '
+     '--max-seq-len 10 --max-seq-len-source 11 --max-seq-len-target 12 '
+     '--attention-use-prev-word --context-gating --layer-normalization '
      '--attention-mhdot-heads 2 --encoder transformer --transformer-attention-heads 2 '
      '--transformer-feed-forward-num-hidden 12 --transformer-model-size 6 --transformer-num-layers 3',
-=======
-     '--max-seq-len 10 --max-seq-len-source 11 --max-seq-len-target 12 --attention-use-prev-word --context-gating --layer-normalization',
->>>>>>> 154ed742
      dict(params='test_params', num_words=10, word_min_count=10, rnn_num_layers=10, rnn_cell_type=C.GRU_TYPE,
           rnn_num_hidden=512,
           rnn_residual_connections=True, num_embed=1024, num_embed_source=10, num_embed_target=10,
           attention_type='dot', attention_num_hidden=10, attention_coverage_type='tanh',
           attention_coverage_num_hidden=10,
           lexical_bias='test_bias', learn_lexical_bias=True, weight_tying=True, max_seq_len=10,
-<<<<<<< HEAD
           attention_use_prev_word=True, context_gating=True, layer_normalization=True,
           attention_mhdot_heads=2, encoder='transformer', transformer_attention_heads=2,
           transformer_feed_forward_num_hidden=12, transformer_model_size=6,
-          transformer_num_layers=3
-          ))
-=======
-          max_seq_len_source=11, max_seq_len_target=12,
-          attention_use_prev_word=True, context_gating=True, layer_normalization=True))
->>>>>>> 154ed742
+          transformer_num_layers=3, max_seq_len_source=11, max_seq_len_target=12))
 ])
 def test_model_parameters(test_params, expected_params):
     _test_args(test_params, expected_params, arguments.add_model_parameters)
