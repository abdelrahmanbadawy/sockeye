# Copyright 2017, 2018 Amazon.com, Inc. or its affiliates. All Rights Reserved.
#
# Licensed under the Apache License, Version 2.0 (the "License"). You may not
# use this file except in compliance with the License. A copy of the License
# is located at
#
#     http://aws.amazon.com/apache2.0/
#
# or in the "license" file accompanying this file. This file is distributed on
# an "AS IS" BASIS, WITHOUT WARRANTIES OR CONDITIONS OF ANY KIND, either
# express or implied. See the License for the specific language governing
# permissions and limitations under the License.

"""
Code for inference/translation
"""
import itertools
import json
import logging
import os
import time
from collections import defaultdict
from functools import lru_cache, partial
from typing import Callable, Dict, Generator, List, NamedTuple, Optional, Tuple, Union, Set

import mxnet as mx
import numpy as np

from . import constants as C
from . import data_io
from . import lexical_constraints as constrained
from . import lexicon
from . import model
from . import utils
from . import vocab
from .log import is_python34

logger = logging.getLogger(__name__)


class InferenceModel(model.SockeyeModel):
    """
    InferenceModel is a SockeyeModel that supports three operations used for inference/decoding:

    (1) Encoder forward call: encode source sentence and return initial decoder states.
    (2) Decoder forward call: single decoder step: predict next word.

    :param config: Configuration object holding details about the model.
    :param params_fname: File with model parameters.
    :param context: MXNet context to bind modules to.
    :param beam_size: Beam size.
    :param batch_size: Batch size.
    :param softmax_temperature: Optional parameter to control steepness of softmax distribution.
    :param max_output_length_num_stds: Number of standard deviations as safety margin for maximum output length.
    :param decoder_return_logit_inputs: Decoder returns inputs to logit computation instead of softmax over target
                                        vocabulary.  Used when logits/softmax are handled separately.
    :param cache_output_layer_w_b: Cache weights and biases for logit computation.
    """

    def __init__(self,
                 config: model.ModelConfig,
                 params_fname: str,
                 context: mx.context.Context,
                 beam_size: int,
                 batch_size: int,
                 softmax_temperature: Optional[float] = None,
                 max_output_length_num_stds: int = C.DEFAULT_NUM_STD_MAX_OUTPUT_LENGTH,
                 decoder_return_logit_inputs: bool = False,
                 cache_output_layer_w_b: bool = False,
                 forced_max_output_len: Optional[int] = None) -> None:
        super().__init__(config)
        self.params_fname = params_fname
        self.context = context
        self.beam_size = beam_size
        utils.check_condition(beam_size < self.config.vocab_target_size,
                              'The beam size must be smaller than the target vocabulary size.')
        self.batch_size = batch_size
        self.softmax_temperature = softmax_temperature
        self.max_input_length, self.get_max_output_length = models_max_input_output_length([self],
                                                                                           max_output_length_num_stds,
                                                                                           forced_max_output_len=forced_max_output_len)

        self.encoder_module = None  # type: Optional[mx.mod.BucketingModule]
        self.encoder_default_bucket_key = None  # type: Optional[int]
        self.decoder_module = None  # type: Optional[mx.mod.BucketingModule]
        self.decoder_default_bucket_key = None  # type: Optional[Tuple[int, int]]
        self.decoder_return_logit_inputs = decoder_return_logit_inputs

        self.cache_output_layer_w_b = cache_output_layer_w_b
        self.output_layer_w = None  # type: Optional[mx.nd.NDArray]
        self.output_layer_b = None  # type: Optional[mx.nd.NDArray]

    @property
    def num_source_factors(self) -> int:
        """
        Returns the number of source factors of this InferenceModel (at least 1).
        """
        return self.config.config_data.num_source_factors

    def initialize(self, max_input_length: int, get_max_output_length_function: Callable):
        """
        Delayed construction of modules to ensure multiple Inference models can agree on computing a common
        maximum output length.

        :param max_input_length: Maximum input length.
        :param get_max_output_length_function: Callable to compute maximum output length.
        """
        self.max_input_length = max_input_length
        if self.max_input_length > self.training_max_seq_len_source:
            logger.warning("Model was only trained with sentences up to a length of %d, "
                           "but a max_input_len of %d is used.",
                           self.training_max_seq_len_source, self.max_input_length)
        self.get_max_output_length = get_max_output_length_function

        # check the maximum supported length of the encoder & decoder:
        if self.max_supported_seq_len_source is not None:
            utils.check_condition(self.max_input_length <= self.max_supported_seq_len_source,
                                  "Encoder only supports a maximum length of %d" % self.max_supported_seq_len_source)
        if self.max_supported_seq_len_target is not None:
            decoder_max_len = self.get_max_output_length(max_input_length)
            utils.check_condition(decoder_max_len <= self.max_supported_seq_len_target,
                                  "Decoder only supports a maximum length of %d, but %d was requested. Note that the "
                                  "maximum output length depends on the input length and the source/target length "
                                  "ratio observed during training." % (self.max_supported_seq_len_target,
                                                                       decoder_max_len))

        self.encoder_module, self.encoder_default_bucket_key = self._get_encoder_module()
        self.decoder_module, self.decoder_default_bucket_key = self._get_decoder_module()

        max_encoder_data_shapes = self._get_encoder_data_shapes(self.encoder_default_bucket_key)
        max_decoder_data_shapes = self._get_decoder_data_shapes(self.decoder_default_bucket_key)
        self.encoder_module.bind(data_shapes=max_encoder_data_shapes, for_training=False, grad_req="null")
        self.decoder_module.bind(data_shapes=max_decoder_data_shapes, for_training=False, grad_req="null")

        self.load_params_from_file(self.params_fname)
        self.encoder_module.init_params(arg_params=self.params, aux_params=self.aux_params, allow_missing=False)
        self.decoder_module.init_params(arg_params=self.params, aux_params=self.aux_params, allow_missing=False)

        if self.cache_output_layer_w_b:
            if self.output_layer.weight_normalization:
                # precompute normalized output layer weight imperatively
                assert self.output_layer.weight_norm is not None
                weight = self.params[self.output_layer.weight_norm.weight.name].as_in_context(self.context)
                scale = self.params[self.output_layer.weight_norm.scale.name].as_in_context(self.context)
                self.output_layer_w = self.output_layer.weight_norm(weight, scale)
            else:
                self.output_layer_w = self.params[self.output_layer.w.name].as_in_context(self.context)
            self.output_layer_b = self.params[self.output_layer.b.name].as_in_context(self.context)

    def _get_encoder_module(self) -> Tuple[mx.mod.BucketingModule, int]:
        """
        Returns a BucketingModule for the encoder. Given a source sequence, it returns
        the initial decoder states of the model.
        The bucket key for this module is the length of the source sequence.

        :return: Tuple of encoder module and default bucket key.
        """

        def sym_gen(source_seq_len: int):
            source = mx.sym.Variable(C.SOURCE_NAME)
            source_words = source.split(num_outputs=self.num_source_factors, axis=2, squeeze_axis=True)[0]
            source_length = utils.compute_lengths(source_words)

            # source embedding
            (source_embed,
             source_embed_length,
             source_embed_seq_len) = self.embedding_source.encode(source, source_length, source_seq_len)

            # encoder
            # source_encoded: (source_encoded_length, batch_size, encoder_depth)
            (source_encoded,
             source_encoded_length,
             source_encoded_seq_len) = self.encoder.encode(source_embed,
                                                           source_embed_length,
                                                           source_embed_seq_len)

            # initial decoder states
            decoder_init_states = self.decoder.init_states(source_encoded,
                                                           source_encoded_length,
                                                           source_encoded_seq_len)

            data_names = [C.SOURCE_NAME]
            label_names = []  # type: List[str]
            return mx.sym.Group(decoder_init_states), data_names, label_names

        default_bucket_key = self.max_input_length
        module = mx.mod.BucketingModule(sym_gen=sym_gen,
                                        default_bucket_key=default_bucket_key,
                                        context=self.context)
        return module, default_bucket_key

    def _get_decoder_module(self) -> Tuple[mx.mod.BucketingModule, Tuple[int, int]]:
        """
        Returns a BucketingModule for a single decoder step.
        Given previously predicted word and previous decoder states, it returns
        a distribution over the next predicted word and the next decoder states.
        The bucket key for this module is the length of the source sequence
        and the current time-step in the inference procedure (e.g. beam search).
        The latter corresponds to the current length of the target sequences.

        :return: Tuple of decoder module and default bucket key.
        """

        def sym_gen(bucket_key: Tuple[int, int]):
            """
            Returns either softmax output (probs over target vocabulary) or inputs to logit
            computation, controlled by decoder_return_logit_inputs
            """
            source_seq_len, decode_step = bucket_key
            source_embed_seq_len = self.embedding_source.get_encoded_seq_len(source_seq_len)
            source_encoded_seq_len = self.encoder.get_encoded_seq_len(source_embed_seq_len)

            self.decoder.reset()
            target_prev = mx.sym.Variable(C.TARGET_NAME)
            states = self.decoder.state_variables(decode_step)
            state_names = [state.name for state in states]

            # embedding for previous word
            # (batch_size, num_embed)
            target_embed_prev, _, _ = self.embedding_target.encode(data=target_prev, data_length=None, seq_len=1)

            # decoder
            # target_decoded: (batch_size, decoder_depth)
            (target_decoded,
             attention_probs,
             states) = self.decoder.decode_step(decode_step,
                                                target_embed_prev,
                                                source_encoded_seq_len,
                                                *states)

            if self.decoder_return_logit_inputs:
                # skip output layer in graph
                outputs = mx.sym.identity(target_decoded, name=C.LOGIT_INPUTS_NAME)
            else:
                # logits: (batch_size, target_vocab_size)
                logits = self.output_layer(target_decoded)
                if self.softmax_temperature is not None:
                    logits /= self.softmax_temperature
                outputs = mx.sym.softmax(data=logits, name=C.SOFTMAX_NAME)

            data_names = [C.TARGET_NAME] + state_names
            label_names = []  # type: List[str]
            return mx.sym.Group([outputs, attention_probs] + states), data_names, label_names

        # pylint: disable=not-callable
        default_bucket_key = (self.max_input_length, self.get_max_output_length(self.max_input_length))
        module = mx.mod.BucketingModule(sym_gen=sym_gen,
                                        default_bucket_key=default_bucket_key,
                                        context=self.context)
        return module, default_bucket_key

    def _get_encoder_data_shapes(self, bucket_key: int) -> List[mx.io.DataDesc]:
        """
        Returns data shapes of the encoder module.

        :param bucket_key: Maximum input length.
        :return: List of data descriptions.
        """
        return [mx.io.DataDesc(name=C.SOURCE_NAME,
                               shape=(self.batch_size, bucket_key, self.num_source_factors),
                               layout=C.BATCH_MAJOR)]

    @lru_cache(maxsize=None)
    def _get_decoder_data_shapes(self, bucket_key: Tuple[int, int]) -> List[mx.io.DataDesc]:
        """
        Returns data shapes of the decoder module.

        :param bucket_key: Tuple of (maximum input length, maximum target length).
        :return: List of data descriptions.
        """
        source_max_length, target_max_length = bucket_key
        return [mx.io.DataDesc(name=C.TARGET_NAME, shape=(self.batch_size * self.beam_size,), layout="NT")] + \
               self.decoder.state_shapes(self.batch_size * self.beam_size,
                                         target_max_length,
                                         self.encoder.get_encoded_seq_len(source_max_length),
                                         self.encoder.get_num_hidden())

    def run_encoder(self,
                    source: mx.nd.NDArray,
                    source_max_length: int) -> 'ModelState':
        """
        Runs forward pass of the encoder.
        Encodes source given source length and bucket key.
        Returns encoder representation of the source, source_length, initial hidden state of decoder RNN,
        and initial decoder states tiled to beam size.

        :param source: Integer-coded input tokens. Shape (batch_size, source length, num_source_factors).
        :param source_max_length: Bucket key.
        :return: Initial model state.
        """
        batch = mx.io.DataBatch(data=[source],
                                label=None,
                                bucket_key=source_max_length,
                                provide_data=self._get_encoder_data_shapes(source_max_length))

        self.encoder_module.forward(data_batch=batch, is_train=False)
        decoder_states = self.encoder_module.get_outputs()

        # replicate encoder/init module results beam size times
        decoder_states = [mx.nd.repeat(s, repeats=self.beam_size, axis=0) for s in decoder_states]
        return ModelState(decoder_states)

    def run_decoder(self,
                    prev_word: mx.nd.NDArray,
                    bucket_key: Tuple[int, int],
                    model_state: 'ModelState') -> Tuple[mx.nd.NDArray, mx.nd.NDArray, 'ModelState']:
        """
        Runs forward pass of the single-step decoder.

        :return: Decoder stack output (logit inputs or probability distribution), attention scores, updated model state.
        """
        batch = mx.io.DataBatch(
            data=[prev_word.as_in_context(self.context)] + model_state.states,
            label=None,
            bucket_key=bucket_key,
            provide_data=self._get_decoder_data_shapes(bucket_key))
        self.decoder_module.forward(data_batch=batch, is_train=False)
        out, attention_probs, *model_state.states = self.decoder_module.get_outputs()
        return out, attention_probs, model_state

    @property
    def training_max_seq_len_source(self) -> int:
        """ The maximum sequence length on the source side during training. """
        return self.config.config_data.data_statistics.max_observed_len_source

    @property
    def training_max_seq_len_target(self) -> int:
        """ The maximum sequence length on the target side during training. """
        return self.config.config_data.data_statistics.max_observed_len_target

    @property
    def max_supported_seq_len_source(self) -> Optional[int]:
        """ If not None this is the maximally supported source length during inference (hard constraint). """
        return self.encoder.get_max_seq_len()

    @property
    def max_supported_seq_len_target(self) -> Optional[int]:
        """ If not None this is the maximally supported target length during inference (hard constraint). """
        return self.decoder.get_max_seq_len()

    @property
    def length_ratio_mean(self) -> float:
        return self.config.config_data.data_statistics.length_ratio_mean

    @property
    def length_ratio_std(self) -> float:
        return self.config.config_data.data_statistics.length_ratio_std

    @property
    def source_with_eos(self) -> bool:
        return self.config.config_data.source_with_eos


def load_models(context: mx.context.Context,
                max_input_len: Optional[int],
                beam_size: int,
                batch_size: int,
                model_folders: List[str],
                checkpoints: Optional[List[int]] = None,
                softmax_temperature: Optional[float] = None,
                max_output_length_num_stds: int = C.DEFAULT_NUM_STD_MAX_OUTPUT_LENGTH,
                decoder_return_logit_inputs: bool = False,
                cache_output_layer_w_b: bool = False,
                forced_max_output_len: Optional[int] = None,
                override_dtype: Optional[str] = None) -> Tuple[List[InferenceModel],
                                                               List[vocab.Vocab],
                                                               vocab.Vocab]:
    """
    Loads a list of models for inference.

    :param context: MXNet context to bind modules to.
    :param max_input_len: Maximum input length.
    :param beam_size: Beam size.
    :param batch_size: Batch size.
    :param model_folders: List of model folders to load models from.
    :param checkpoints: List of checkpoints to use for each model in model_folders. Use None to load best checkpoint.
    :param softmax_temperature: Optional parameter to control steepness of softmax distribution.
    :param max_output_length_num_stds: Number of standard deviations to add to mean target-source length ratio
           to compute maximum output length.
    :param decoder_return_logit_inputs: Model decoders return inputs to logit computation instead of softmax over target
                                        vocabulary.  Used when logits/softmax are handled separately.
    :param cache_output_layer_w_b: Models cache weights and biases for logit computation as NumPy arrays (used with
                                   restrict lexicon).
    :param forced_max_output_len: An optional overwrite of the maximum output length.
    :param override_dtype: Overrides dtype of encoder and decoder defined at training time to a different one.
    :return: List of models, source vocabulary, target vocabulary, source factor vocabularies.
    """
    logger.info("Loading %d model(s) from %s ...", len(model_folders), model_folders)
    load_time_start = time.time()
    models = []  # type: List[InferenceModel]
    source_vocabs = []  # type: List[List[vocab.Vocab]]
    target_vocabs = []  # type: List[vocab.Vocab]

    if checkpoints is None:
        checkpoints = [None] * len(model_folders)

    for model_folder, checkpoint in zip(model_folders, checkpoints):
        model_source_vocabs = vocab.load_source_vocabs(model_folder)
        model_target_vocab = vocab.load_target_vocab(model_folder)
        source_vocabs.append(model_source_vocabs)
        target_vocabs.append(model_target_vocab)

        model_version = utils.load_version(os.path.join(model_folder, C.VERSION_NAME))
        logger.info("Model version: %s", model_version)
        utils.check_version(model_version)
        model_config = model.SockeyeModel.load_config(os.path.join(model_folder, C.CONFIG_NAME))
        if override_dtype is not None:
            model_config.config_encoder.dtype = override_dtype
            model_config.config_decoder.dtype = override_dtype

        if checkpoint is None:
            params_fname = os.path.join(model_folder, C.PARAMS_BEST_NAME)
        else:
            params_fname = os.path.join(model_folder, C.PARAMS_NAME % checkpoint)

        inference_model = InferenceModel(config=model_config,
                                         params_fname=params_fname,
                                         context=context,
                                         beam_size=beam_size,
                                         batch_size=batch_size,
                                         softmax_temperature=softmax_temperature,
                                         decoder_return_logit_inputs=decoder_return_logit_inputs,
                                         cache_output_layer_w_b=cache_output_layer_w_b)
        utils.check_condition(inference_model.num_source_factors == len(model_source_vocabs),
                              "Number of loaded source vocabularies (%d) does not match "
                              "number of source factors for model '%s' (%d)" % (len(model_source_vocabs), model_folder,
                                                                                inference_model.num_source_factors))
        models.append(inference_model)

    utils.check_condition(vocab.are_identical(*target_vocabs), "Target vocabulary ids do not match")
    first_model_vocabs = source_vocabs[0]
    for fi in range(len(first_model_vocabs)):
        utils.check_condition(vocab.are_identical(*[source_vocabs[i][fi] for i in range(len(source_vocabs))]),
                              "Source vocabulary ids do not match. Factor %d" % fi)

    source_with_eos = models[0].source_with_eos
    utils.check_condition(all(source_with_eos == m.source_with_eos for m in models),
                          "All models must agree on using source-side EOS symbols or not. "
                          "Did you try combining models trained with different versions?")

    # set a common max_output length for all models.
    max_input_len, get_max_output_length = models_max_input_output_length(models,
                                                                          max_output_length_num_stds,
                                                                          max_input_len,
                                                                          forced_max_output_len=forced_max_output_len)

    for inference_model in models:
        inference_model.initialize(max_input_len, get_max_output_length)

    load_time = time.time() - load_time_start
    logger.info("%d model(s) loaded in %.4fs", len(models), load_time)
    return models, source_vocabs[0], target_vocabs[0]


def models_max_input_output_length(models: List[InferenceModel],
                                   num_stds: int,
                                   forced_max_input_len: Optional[int] = None,
                                   forced_max_output_len: Optional[int] = None) -> Tuple[int, Callable]:
    """
    Returns a function to compute maximum output length given a fixed number of standard deviations as a
    safety margin, and the current input length.
    Mean and std are taken from the model with the largest values to allow proper ensembling of models
    trained on different data sets.

    :param models: List of models.
    :param num_stds: Number of standard deviations to add as a safety margin. If -1, returned maximum output lengths
                     will always be 2 * input_length.
    :param forced_max_input_len: An optional overwrite of the maximum input length.
    :param forced_max_output_len: An optional overwrite of the maximum output length.
    :return: The maximum input length and a function to get the output length given the input length.
    """
    max_mean = max(model.length_ratio_mean for model in models)
    max_std = max(model.length_ratio_std for model in models)

    supported_max_seq_len_source = min((model.max_supported_seq_len_source for model in models
                                        if model.max_supported_seq_len_source is not None),
                                       default=None)
    supported_max_seq_len_target = min((model.max_supported_seq_len_target for model in models
                                        if model.max_supported_seq_len_target is not None),
                                       default=None)
    training_max_seq_len_source = min(model.training_max_seq_len_source for model in models)

    return get_max_input_output_length(supported_max_seq_len_source,
                                       supported_max_seq_len_target,
                                       training_max_seq_len_source,
                                       length_ratio_mean=max_mean,
                                       length_ratio_std=max_std,
                                       num_stds=num_stds,
                                       forced_max_input_len=forced_max_input_len,
                                       forced_max_output_len=forced_max_output_len)


def get_max_input_output_length(supported_max_seq_len_source: Optional[int],
                                supported_max_seq_len_target: Optional[int],
                                training_max_seq_len_source: Optional[int],
                                length_ratio_mean: float,
                                length_ratio_std: float,
                                num_stds: int,
                                forced_max_input_len: Optional[int] = None,
                                forced_max_output_len: Optional[int] = None) -> Tuple[int, Callable]:
    """
    Returns a function to compute maximum output length given a fixed number of standard deviations as a
    safety margin, and the current input length. It takes into account optional maximum source and target lengths.

    :param supported_max_seq_len_source: The maximum source length supported by the models.
    :param supported_max_seq_len_target: The maximum target length supported by the models.
    :param training_max_seq_len_source: The maximum source length observed during training.
    :param length_ratio_mean: The mean of the length ratio that was calculated on the raw sequences with special
           symbols such as EOS or BOS.
    :param length_ratio_std: The standard deviation of the length ratio.
    :param num_stds: The number of standard deviations the target length may exceed the mean target length (as long as
           the supported maximum length allows for this).
    :param forced_max_input_len: An optional overwrite of the maximum input length.
    :param forced_max_output_len: An optional overwrite of the maximum out length.
    :return: The maximum input length and a function to get the output length given the input length.
    """
    space_for_bos = 1
    space_for_eos = 1

    if num_stds < 0:
        factor = C.TARGET_MAX_LENGTH_FACTOR  # type: float
    else:
        factor = length_ratio_mean + (length_ratio_std * num_stds)

    if forced_max_input_len is None:
        # Make sure that if there is a hard constraint on the maximum source or target length we never exceed this
        # constraint. This is for example the case for learned positional embeddings, which are only defined for the
        # maximum source and target sequence length observed during training.
        if supported_max_seq_len_source is not None and supported_max_seq_len_target is None:
            max_input_len = supported_max_seq_len_source
        elif supported_max_seq_len_source is None and supported_max_seq_len_target is not None:
            max_output_len = supported_max_seq_len_target - space_for_bos - space_for_eos
            if np.ceil(factor * training_max_seq_len_source) > max_output_len:
                max_input_len = int(np.floor(max_output_len / factor))
            else:
                max_input_len = training_max_seq_len_source
        elif supported_max_seq_len_source is not None or supported_max_seq_len_target is not None:
            max_output_len = supported_max_seq_len_target - space_for_bos - space_for_eos
            if np.ceil(factor * supported_max_seq_len_source) > max_output_len:
                max_input_len = int(np.floor(max_output_len / factor))
            else:
                max_input_len = supported_max_seq_len_source
        else:
            # Any source/target length is supported and max_input_len was not manually set, therefore we use the
            # maximum length from training.
            max_input_len = training_max_seq_len_source
    else:
        max_input_len = forced_max_input_len

    def get_max_output_length(input_length: int):
        """
        Returns the maximum output length for inference given the input length.
        Explicitly includes space for BOS and EOS sentence symbols in the target sequence, because we assume
        that the mean length ratio computed on the training data do not include these special symbols.
        (see data_io.analyze_sequence_lengths)
        """
        if forced_max_output_len is not None:
            return forced_max_output_len
        else:
            return int(np.ceil(factor * input_length)) + space_for_bos + space_for_eos

    return max_input_len, get_max_output_length


BeamHistory = Dict[str, List]
Tokens = List[str]


class TranslatorInput:
    """
    Object required by Translator.translate().

    :param sentence_id: Sentence id.
    :param tokens: List of input tokens.
    :param factors: Optional list of additional factor sequences.
    :param constraints: Optional list of target-side constraints.
    :param chunk_id: Chunk id. Defaults to -1.
    """

    __slots__ = ('sentence_id', 'tokens', 'factors', 'constraints', 'avoid_list', 'chunk_id')

    def __init__(self,
                 sentence_id: int,
                 tokens: Tokens,
                 factors: Optional[List[Tokens]] = None,
                 constraints: Optional[List[Tokens]] = None,
                 avoid_list: Optional[List[Tokens]] = None,
                 chunk_id: int = -1) -> None:
        self.sentence_id = sentence_id
        self.chunk_id = chunk_id
        self.tokens = tokens
        self.factors = factors
        self.constraints = constraints
        self.avoid_list = avoid_list

    def __str__(self):
        return 'TranslatorInput(%d, %s, factors=%s, constraints=%s, avoid=%s, chunk_id=%d)' \
            % (self.sentence_id, self.tokens, self.factors, self.constraints, self.avoid_list, self.chunk_id)

    def __len__(self):
        return len(self.tokens)

    @property
    def num_factors(self) -> int:
        """
        Returns the number of factors of this instance.
        """
        return 1 + (0 if not self.factors else len(self.factors))

    def chunks(self, chunk_size: int) -> Generator['TranslatorInput', None, None]:
        """
        Takes a TranslatorInput (itself) and yields TranslatorInputs for chunks of size chunk_size.

        :param chunk_size: The maximum size of a chunk.
        :return: A generator of TranslatorInputs, one for each chunk created.
        """

        if len(self.tokens) > chunk_size and self.constraints is not None:
            logger.warning(
                'Input %d has length (%d) that exceeds max input length (%d), '
                'triggering internal splitting. Placing all target-side constraints '
                'with the first chunk, which is probably wrong.',
                self.sentence_id, len(self.tokens), chunk_size)

        for chunk_id, i in enumerate(range(0, len(self), chunk_size)):
            factors = [factor[i:i + chunk_size] for factor in self.factors] if self.factors is not None else None
            # Constrained decoding is not supported for chunked TranslatorInputs. As a fall-back, constraints are
            # assigned to the first chunk
            constraints = self.constraints if chunk_id == 0 else None
            yield TranslatorInput(sentence_id=self.sentence_id,
                                  tokens=self.tokens[i:i + chunk_size],
                                  factors=factors,
                                  constraints=constraints,
                                  avoid_list=self.avoid_list,
                                  chunk_id=chunk_id)

    def with_eos(self) -> 'TranslatorInput':
        """
        :return: A new translator input with EOS appended to the tokens and factors.
        """
        return TranslatorInput(sentence_id=self.sentence_id,
                               tokens=self.tokens + [C.EOS_SYMBOL],
                               factors=[factor + [C.EOS_SYMBOL] for factor in
                                        self.factors] if self.factors is not None else None,
                               constraints=self.constraints,
                               avoid_list=self.avoid_list,
                               chunk_id=self.chunk_id)


class BadTranslatorInput(TranslatorInput):

    def __init__(self, sentence_id, tokens):
        super().__init__(sentence_id=sentence_id, tokens=tokens, chunk_id=-1, factors=None)


def _bad_input(sentence_id: int, reason: str = '') -> BadTranslatorInput:
    logger.warning("Bad input (%d): '%s'. Will return empty output.", sentence_id, reason.strip())
    return BadTranslatorInput(sentence_id=sentence_id, tokens=[])


def make_input_from_plain_string(sentence_id: int, string: str) -> TranslatorInput:
    """
    Returns a TranslatorInput object from a plain string.

    :param sentence_id: An integer id.
    :param string: An input string.
    :return: A TranslatorInput.
    """
    return TranslatorInput(sentence_id, tokens=list(data_io.get_tokens(string)), factors=None)


def make_input_from_json_string(sentence_id: int, json_string: str) -> TranslatorInput:
    """
    Returns a TranslatorInput object from a JSON object, serialized as a string.

    :param sentence_id: An integer id.
    :param json_string: A JSON object serialized as a string that must contain a key "text", mapping to the input text,
           and optionally a key "factors" that maps to a list of strings, each of which representing a factor sequence
           for the input text.
    :return: A TranslatorInput.
    """
    try:
        jobj = json.loads(json_string, encoding=C.JSON_ENCODING)
        tokens = jobj[C.JSON_TEXT_KEY]
        tokens = list(data_io.get_tokens(tokens))
        factors = jobj.get(C.JSON_FACTORS_KEY)
        if isinstance(factors, list):
            factors = [list(data_io.get_tokens(factor)) for factor in factors]
            lengths = [len(f) for f in factors]
            if not all(l == len(tokens) for l in lengths):
                logger.error("Factors have different length than input text: %d vs. %s", len(tokens), str(lengths))
                return _bad_input(sentence_id, reason=json_string)
        else:
            factors = None

        # List of phrases that must appear in the output
        constraints = jobj.get(C.JSON_CONSTRAINTS_KEY)
        if isinstance(constraints, list):
            constraints = [list(data_io.get_tokens(constraint)) for constraint in constraints]
        else:
            constraints = None

        # List of phrases to prevent from occuring in the output
        avoid_list = jobj.get(C.JSON_AVOID_KEY)
        if isinstance(avoid_list, list):
            avoid_list = [list(data_io.get_tokens(phrase)) for phrase in avoid_list]
        else:
            avoid_list = None

        return TranslatorInput(sentence_id=sentence_id, tokens=tokens, factors=factors, constraints=constraints, avoid_list=avoid_list)

    except Exception as e:
        logger.exception(e, exc_info=True) if not is_python34() else logger.error(e)  # type: ignore
        return _bad_input(sentence_id, reason=json_string)


def make_input_from_factored_string(sentence_id: int,
                                    factored_string: str,
                                    translator: 'Translator',
                                    delimiter: str = C.DEFAULT_FACTOR_DELIMITER) -> TranslatorInput:
    """
    Returns a TranslatorInput object from a string with factor annotations on a token level, separated by delimiter.
    If translator does not require any source factors, the string is parsed as a plain token string.

    :param sentence_id: An integer id.
    :param factored_string: An input string with additional factors per token, separated by delimiter.
    :param translator: A translator object.
    :param delimiter: A factor delimiter. Default: '|'.
    :return: A TranslatorInput.
    """
    utils.check_condition(bool(delimiter) and not delimiter.isspace(),
                          "Factor delimiter can not be whitespace or empty.")

    model_num_source_factors = translator.num_source_factors

    if model_num_source_factors == 1:
        return make_input_from_plain_string(sentence_id=sentence_id, string=factored_string)

    tokens = []  # type: Tokens
    factors = [[] for _ in range(model_num_source_factors - 1)]  # type: List[Tokens]
    for token_id, token in enumerate(data_io.get_tokens(factored_string)):
        pieces = token.split(delimiter)

        if not all(pieces) or len(pieces) != model_num_source_factors:
            logger.error("Failed to parse %d factors at position %d ('%s') in '%s'" % (model_num_source_factors,
                                                                                       token_id, token,
                                                                                       factored_string.strip()))
            return _bad_input(sentence_id, reason=factored_string)

        tokens.append(pieces[0])
        for i, factor in enumerate(factors):
            factors[i].append(pieces[i + 1])

    return TranslatorInput(sentence_id=sentence_id, tokens=tokens, factors=factors)


def make_input_from_multiple_strings(sentence_id: int, strings: List[str]) -> TranslatorInput:
    """
    Returns a TranslatorInput object from multiple strings, where the first element corresponds to the surface tokens
    and the remaining elements to additional factors. All strings must parse into token sequences of the same length.

    :param sentence_id: An integer id.
    :param strings: A list of strings representing a factored input sequence.
    :return: A TranslatorInput.
    """
    if not bool(strings):
        return TranslatorInput(sentence_id=sentence_id, tokens=[], factors=None)

    tokens = list(data_io.get_tokens(strings[0]))
    factors = [list(data_io.get_tokens(factor)) for factor in strings[1:]]
    if not all(len(factor) == len(tokens) for factor in factors):
        logger.error("Length of string sequences do not match: '%s'", strings)
        return _bad_input(sentence_id, reason=str(strings))
    return TranslatorInput(sentence_id=sentence_id, tokens=tokens, factors=factors)


class TranslatorOutput:
    """
    Output structure from Translator.

    :param id: Id of input sentence.
    :param translation: Translation string without sentence boundary tokens.
    :param tokens: List of translated tokens.
    :param attention_matrix: Attention matrix. Shape: (target_length, source_length).
    :param score: Negative log probability of generated translation.
    :param beam_histories: List of beam histories. The list will contain more than one
           history if it was split due to exceeding max_length.
    """
    __slots__ = ('id', 'translation', 'tokens', 'attention_matrix', 'score', 'beam_histories')

    def __init__(self,
                 id: int,
                 translation: str,
                 tokens: List[str],
                 attention_matrix: np.ndarray,
                 score: float,
                 beam_histories: Optional[List[BeamHistory]] = None) -> None:
        self.id = id
        self.translation = translation
        self.tokens = tokens
        self.attention_matrix = attention_matrix
        self.score = score
        self.beam_histories = beam_histories


TokenIds = List[int]


class Translation:
    __slots__ = ('target_ids', 'attention_matrix', 'score', 'beam_histories')

    def __init__(self,
                 target_ids: TokenIds,
                 attention_matrix: np.ndarray,
                 score: float,
                 beam_history: List[BeamHistory] = None) -> None:
        self.target_ids = target_ids
        self.attention_matrix = attention_matrix
        self.score = score
        self.beam_histories = beam_history if beam_history is not None else []


def empty_translation() -> Translation:
    return Translation(target_ids=[], attention_matrix=np.asarray([[0]]), score=-np.inf)


TranslatedChunk = NamedTuple('TranslatedChunk', [
    ('id', int),
    ('chunk_id', int),
    ('translation', Translation),
])
"""
Translation of a chunk of a sentence.

:param id: Id of the sentence.
:param chunk_id: Id of the chunk.
:param translation: The translation of the input chunk.
"""


class ModelState:
    """
    A ModelState encapsulates information about the decoder states of an InferenceModel.
    """

    def __init__(self, states: List[mx.nd.NDArray]) -> None:
        self.states = states

    def sort_state(self, best_hyp_indices: mx.nd.NDArray):
        """
        Sorts states according to k-best order from last step in beam search.
        """
        self.states = [mx.nd.take(ds, best_hyp_indices) for ds in self.states]


class LengthPenalty(mx.gluon.HybridBlock):
    """
    Calculates the length penalty as:
    (beta + len(Y))**alpha / (beta + 1)**alpha

    See Wu et al. 2016 (note that in the paper beta has a different meaning,
    and a fixed value 5 was used for this parameter)

    :param alpha: The alpha factor for the length penalty (see above).
    :param beta: The beta factor for the length penalty (see above).
    """

    def __init__(self, alpha: float = 1.0, beta: float = 0.0, **kwargs) -> None:
        super().__init__(**kwargs)
        self.alpha = alpha
        self.beta = beta
        self.denominator = (self.beta + 1.) ** self.alpha

    def hybrid_forward(self, F, lengths):
        if self.alpha == 0.0:
            if F is None:
                return 1.0
            else:
                return F.ones_like(lengths)
        else:
            numerator = self.beta + lengths if self.beta != 0.0 else lengths
            numerator = numerator ** self.alpha if self.alpha != 1.0 else numerator
            return numerator / self.denominator

    def get(self, lengths: Union[mx.nd.NDArray, int, float]) -> Union[mx.nd.NDArray, float]:
        """
        Calculate the length penalty for the given vector of lengths.

        :param lengths: A scalar or a matrix of sentence lengths of dimensionality (batch_size, 1).
        :return: The length penalty. A scalar or a matrix (batch_size, 1) depending on the input.
        """
        return self.hybrid_forward(None, lengths)


def _concat_translations(translations: List[Translation], start_id: int, stop_ids: Set[int],
                         length_penalty: LengthPenalty) -> Translation:
    """
    Combine translations through concatenation.

    :param translations: A list of translations (sequence starting with BOS symbol, attention_matrix), score and length.
    :param start_id: The EOS symbol.
    :param translations: The BOS symbols.
    :return: A concatenation if the translations with a score.
    """
    # Concatenation of all target ids without BOS and EOS
    target_ids = [start_id]
    attention_matrices = []
    beam_histories = []  # type: List[BeamHistory]
    for idx, translation in enumerate(translations):
        assert translation.target_ids[0] == start_id
        if idx == len(translations) - 1:
            target_ids.extend(translation.target_ids[1:])
            attention_matrices.append(translation.attention_matrix[1:, :])
        else:
            if translation.target_ids[-1] in stop_ids:
                target_ids.extend(translation.target_ids[1:-1])
                attention_matrices.append(translation.attention_matrix[1:-1, :])
            else:
                target_ids.extend(translation.target_ids[1:])
                attention_matrices.append(translation.attention_matrix[1:, :])
        beam_histories.extend(translation.beam_histories)

    # Combine attention matrices:
    attention_shapes = [attention_matrix.shape for attention_matrix in attention_matrices]
    # Adding another row for the empty BOS alignment vector
    bos_align_shape = np.asarray([1, 0])
    attention_matrix_combined = np.zeros(np.sum(np.asarray(attention_shapes), axis=0) + bos_align_shape)

    # We start at position 1 as position 0 is for the BOS, which is kept zero
    pos_t, pos_s = 1, 0
    for attention_matrix, (len_t, len_s) in zip(attention_matrices, attention_shapes):
        attention_matrix_combined[pos_t:pos_t + len_t, pos_s:pos_s + len_s] = attention_matrix
        pos_t += len_t
        pos_s += len_s

    # Unnormalize + sum and renormalize the score:
    score = sum(translation.score * length_penalty.get(len(translation.target_ids))
                for translation in translations)
    score = score / length_penalty.get(len(target_ids))
    return Translation(target_ids, attention_matrix_combined, score, beam_histories)


class Translator:
    """
    Translator uses one or several models to translate input.
    The translator holds a reference to vocabularies to convert between word ids and text tokens for input and
    translation strings.

    :param context: MXNet context to bind modules to.
    :param ensemble_mode: Ensemble mode: linear or log_linear combination.
    :param length_penalty: Length penalty instance.
    :param beam_prune: Beam pruning difference threshold.
    :param beam_search_stop: The stopping criterium.
    :param models: List of models.
    :param source_vocabs: Source vocabularies.
    :param target_vocab: Target vocabulary.
    :param restrict_lexicon: Top-k lexicon to use for target vocabulary restriction.
    :param avoid_list: Global list of phrases to exclude from the output.
    :param store_beam: If True, store the beam search history and return it in the TranslatorOutput.
    :param strip_unknown_words: If True, removes any <unk> symbols from outputs.
    """

    def __init__(self,
                 context: mx.context.Context,
                 ensemble_mode: str,
                 bucket_source_width: int,
                 length_penalty: LengthPenalty,
                 beam_prune: float,
                 beam_search_stop: str,
                 models: List[InferenceModel],
                 source_vocabs: List[vocab.Vocab],
                 target_vocab: vocab.Vocab,
                 restrict_lexicon: Optional[lexicon.TopKLexicon] = None,
                 avoid_list: Optional[str] = None,
                 store_beam: bool = False,
                 strip_unknown_words: bool = False) -> None:
        self.context = context
        self.length_penalty = length_penalty
        self.beam_prune = beam_prune
        self.beam_search_stop = beam_search_stop
        self.source_vocabs = source_vocabs
        self.vocab_target = target_vocab
        self.vocab_target_inv = vocab.reverse_vocab(self.vocab_target)
        self.restrict_lexicon = restrict_lexicon
        self.store_beam = store_beam
        self.start_id = self.vocab_target[C.BOS_SYMBOL]
        assert C.PAD_ID == 0, "pad id should be 0"
        self.stop_ids = {self.vocab_target[C.EOS_SYMBOL], C.PAD_ID}  # type: Set[int]
        self.strip_ids = self.stop_ids.copy()  # ids to strip from the output
        self.unk_id = self.vocab_target[C.UNK_SYMBOL]
        if strip_unknown_words:
            self.strip_ids.add(self.unk_id)
        self.models = models
        utils.check_condition(all(models[0].source_with_eos == m.source_with_eos for m in models),
                              "The source_with_eos property must match across models.")
        self.source_with_eos = models[0].source_with_eos
        self.interpolation_func = self._get_interpolation_func(ensemble_mode)
        self.beam_size = self.models[0].beam_size
        self.batch_size = self.models[0].batch_size
        # after models are loaded we ensured that they agree on max_input_length, max_output_length and batch size
        self.max_input_length = self.models[0].max_input_length
        if bucket_source_width > 0:
            self.buckets_source = data_io.define_buckets(self.max_input_length, step=bucket_source_width)
        else:
            self.buckets_source = [self.max_input_length]
        self.pad_dist = mx.nd.full((self.batch_size * self.beam_size, len(self.vocab_target) - 1), val=np.inf,
                                   ctx=self.context)
        # These are constants used for manipulation of the beam and scores (particularly for pruning)
        self.zeros_array = mx.nd.zeros((self.batch_size * self.beam_size,), ctx=self.context, dtype='int32')
        self.inf_array = mx.nd.full((self.batch_size * self.beam_size, 1), val=np.inf,
                                    ctx=self.context, dtype='float32')

        # offset for hypothesis indices in batch decoding
        self.offset = mx.nd.array(np.repeat(np.arange(0, self.batch_size * self.beam_size, self.beam_size), self.beam_size),
                                  dtype='int32', ctx=self.context)

        self._update_scores = UpdateScores()
        self._update_scores.initialize(ctx=self.context)
        self._update_scores.hybridize()

        # topk function used in beam search
        self._topk = partial(utils.topk,
                             k=self.beam_size,
                             batch_size=self.batch_size,
                             offset=self.offset,
                             use_mxnet_topk=self.context != mx.cpu())  # MXNet implementation is faster on GPUs

        self._sort_by_index = SortByIndex()
        self._sort_by_index.initialize(ctx=self.context)
        self._sort_by_index.hybridize()

        self._normalize_finished = NormalizeFinishedHypotheses(pad_id=C.PAD_ID,
                                                               eos_id=self.vocab_target[C.EOS_SYMBOL],
                                                               length_penalty_alpha=self.length_penalty.alpha,
                                                               length_penalty_beta=self.length_penalty.beta)
        self._normalize_finished.initialize(ctx=self.context)
        self._normalize_finished.hybridize()
        self._prune_hyps = PruneHypotheses(threshold=self.beam_prune, beam_size=self.beam_size)
        self._prune_hyps.initialize(ctx=self.context)
        self._prune_hyps.hybridize()

        self._update_lengths_and_finished = UpdateLengthsAndFinished(pad_id=C.PAD_ID,
                                                                     eos_id=self.vocab_target[C.EOS_SYMBOL])
        self._update_lengths_and_finished.initialize(ctx=self.context)
        self._update_lengths_and_finished.hybridize()

        self.global_avoid_trie = None
        if avoid_list is not None:
            self.global_avoid_trie = constrained.AvoidTrie()
            for phrase in data_io.read_content(avoid_list):
                phrase_ids = data_io.tokens2ids(phrase, self.vocab_target)
                if self.unk_id in phrase_ids:
                    logger.warning("Global avoid phrase '%s' contains an %s; this may indicate improper preprocessing.", ' '.join(phrase), C.UNK_SYMBOL)
                self.global_avoid_trie.add_phrase(phrase_ids)

        logger.info("Translator (%d model(s) beam_size=%d beam_prune=%s beam_search_stop=%s "
                    "ensemble_mode=%s batch_size=%d buckets_source=%s avoiding=%d)",
                    len(self.models),
                    self.beam_size,
                    'off' if not self.beam_prune else "%.2f" % self.beam_prune,
                    self.beam_search_stop,
                    "None" if len(self.models) == 1 else ensemble_mode,
                    self.batch_size,
                    self.buckets_source,
                    0 if self.global_avoid_trie is None else len(self.global_avoid_trie))

    @property
    def num_source_factors(self) -> int:
        return self.models[0].num_source_factors

    @staticmethod
    def _get_interpolation_func(ensemble_mode):
        if ensemble_mode == 'linear':
            return Translator._linear_interpolation
        elif ensemble_mode == 'log_linear':
            return Translator._log_linear_interpolation
        else:
            raise ValueError("unknown interpolation type")

    @staticmethod
    def _linear_interpolation(predictions):
        # pylint: disable=invalid-unary-operand-type
        return -mx.nd.log(utils.average_arrays(predictions))

    @staticmethod
    def _log_linear_interpolation(predictions):
        """
        Returns averaged and re-normalized log probabilities
        """
        log_probs = utils.average_arrays([p.log() for p in predictions])
        # pylint: disable=invalid-unary-operand-type
        return -log_probs.log_softmax()

    def translate(self, trans_inputs: List[TranslatorInput]) -> List[TranslatorOutput]:
        """
        Batch-translates a list of TranslatorInputs, returns a list of TranslatorOutputs.
        Splits oversized sentences to sentence chunks of size less than max_input_length.

        :param trans_inputs: List of TranslatorInputs as returned by make_input().
        :return: List of translation results.
        """
        translated_chunks = []  # type: List[TranslatedChunk]

        # split into chunks
        input_chunks = []  # type: List[TranslatorInput]
        for input_idx, trans_input in enumerate(trans_inputs, 1):
            # bad input
            if isinstance(trans_input, BadTranslatorInput):
                translated_chunks.append(TranslatedChunk(id=input_idx, chunk_id=0, translation=empty_translation()))

            # empty input
            elif len(trans_input.tokens) == 0:
                translated_chunks.append(TranslatedChunk(id=input_idx, chunk_id=0, translation=empty_translation()))
            else:
                # TODO(tdomhan): Remove branch without EOS with next major version bump, as future models will always be trained with source side EOS symbols
                if self.source_with_eos:
                    max_input_length_without_eos = self.max_input_length - C.SPACE_FOR_XOS
                    # oversized input
                    if len(trans_input.tokens) > max_input_length_without_eos:
                        logger.debug(
                            "Input %d has length (%d) that exceeds max input length (%d). "
                            "Splitting into chunks of size %d.",
                            trans_input.sentence_id, len(trans_input.tokens),
                            self.buckets_source[-1], max_input_length_without_eos)
                        input_chunks.extend([trans_input_chunk.with_eos()
                                             for trans_input_chunk in
                                             trans_input.chunks(max_input_length_without_eos)])
                    # regular input
                    else:
                        input_chunks.append(trans_input.with_eos())
                else:
                    # oversized input
                    if len(trans_input.tokens) > self.max_input_length:
                        logger.debug(
                            "Input %d has length (%d) that exceeds max input length (%d). "
                            "Splitting into chunks of size %d.",
                            trans_input.sentence_id, len(trans_input.tokens),
                            self.buckets_source[-1], self.max_input_length)
                        input_chunks.extend([trans_input_chunk
                                             for trans_input_chunk in
                                             trans_input.chunks(self.max_input_length)])
                    # regular input
                    else:
                        input_chunks.append(trans_input)

            if trans_input.constraints is not None:
                logger.info("Input %d has %d %s: %s", trans_input.sentence_id,
                            len(trans_input.constraints),
                            "constraint" if len(trans_input.constraints) == 1 else "constraints",
                            ", ".join(" ".join(x) for x in trans_input.constraints))

        # Sort longest to shortest (to rather fill batches of shorter than longer sequences)
        input_chunks = sorted(input_chunks, key=lambda chunk: len(chunk.tokens), reverse=True)

        # translate in batch-sized blocks over input chunks
        for batch_id, batch in enumerate(utils.grouper(input_chunks, self.batch_size)):
            logger.debug("Translating batch %d", batch_id)
            # underfilled batch will be filled to a full batch size with copies of the 1st input
            rest = self.batch_size - len(batch)
            if rest > 0:
                logger.debug("Extending the last batch to the full batch size (%d)", self.batch_size)
                batch = batch + [batch[0]] * rest
            batch_translations = self._translate_nd(*self._get_inference_input(batch))
            # truncate to remove filler translations
            if rest > 0:
                batch_translations = batch_translations[:-rest]
            for chunk, translation in zip(batch, batch_translations):
                translated_chunks.append(TranslatedChunk(chunk.sentence_id, chunk.chunk_id, translation))
        # Sort by input idx and then chunk id
        translated_chunks = sorted(translated_chunks)

        # Concatenate results
        results = []  # type: List[TranslatorOutput]
        chunks_by_input_idx = itertools.groupby(translated_chunks, key=lambda translation: translation.id)
        for trans_input, (input_idx, chunks) in zip(trans_inputs, chunks_by_input_idx):
            chunks = list(chunks)  # type: ignore
            if len(chunks) == 1:  # type: ignore
                translation = chunks[0].translation  # type: ignore
            else:
                translations_to_concat = [translated_chunk.translation for translated_chunk in chunks]
                translation = self._concat_translations(translations_to_concat)

            results.append(self._make_result(trans_input, translation))

        return results

    def _get_inference_input(self,
                             trans_inputs: List[TranslatorInput]) -> Tuple[mx.nd.NDArray,
                                                                           int,
                                                                           List[Optional[constrained.RawConstraintList]],
<<<<<<< HEAD
=======
                                                                           List[Optional[constrained.RawConstraintList]],
>>>>>>> 3280f7b0
                                                                           mx.nd.NDArray]:
        """
        Assembles the numerical data for the batch.
        This comprises an NDArray for the source sentences, the bucket key (padded source length), and a list of
        raw constraint lists, one for each sentence in the batch, an NDArray of maximum output lengths for each sentence in the batch.
        Each raw constraint list contains phrases in the form of lists of integers in the target language vocabulary.

        :param trans_inputs: List of TranslatorInputs.
        :return NDArray of source ids (shape=(batch_size, bucket_key, num_factors)),
<<<<<<< HEAD
                bucket key, list of raw constraint lists,
                NDArray of maximum output lengths.
=======
                bucket key, list of raw constraint lists, and list of phrases to avoid,
                and an NDArray of maximum output lengths.
>>>>>>> 3280f7b0
        """

        bucket_key = data_io.get_bucket(max(len(inp.tokens) for inp in trans_inputs), self.buckets_source)
        source = mx.nd.zeros((len(trans_inputs), bucket_key, self.num_source_factors), ctx=self.context)
        raw_constraints = [None for x in range(self.batch_size)]  # type: List[Optional[constrained.RawConstraintList]]
        raw_avoid_list = [None for x in range(self.batch_size)]  # type: List[Optional[constrained.RawConstraintList]]

        max_output_lengths = []  # type: List[int]
        for j, trans_input in enumerate(trans_inputs):
            num_tokens = len(trans_input)
            max_output_lengths.append(self.models[0].get_max_output_length(num_tokens))
            source[j, :num_tokens, 0] = data_io.tokens2ids(trans_input.tokens, self.source_vocabs[0])

            factors = trans_input.factors if trans_input.factors is not None else []
            num_factors = 1 + len(factors)
            if num_factors != self.num_source_factors:
                logger.warning("Input %d factors, but model(s) expect %d", num_factors,
                               self.num_source_factors)
            for i, factor in enumerate(factors[:self.num_source_factors - 1], start=1):
                # fill in as many factors as there are tokens

                source[j, :num_tokens, i] = data_io.tokens2ids(factor, self.source_vocabs[i])[:num_tokens]

            if trans_input.constraints is not None:
                raw_constraints[j] = [data_io.tokens2ids(phrase, self.vocab_target) for phrase in
                                      trans_input.constraints]

<<<<<<< HEAD
        return source, bucket_key, raw_constraints, mx.nd.array(max_output_lengths, ctx=self.context, dtype='int32')
=======
            if trans_input.avoid_list is not None:
                raw_avoid_list[j] = [data_io.tokens2ids(phrase, self.vocab_target) for phrase in
                                     trans_input.avoid_list]
                if any(self.unk_id in phrase for phrase in raw_avoid_list[j]):
                    logger.warning("Sentence %d: %s was found in the list of phrases to avoid; this may indicate improper preprocessing.", trans_input.sentence_id, C.UNK_SYMBOL)

        return source, bucket_key, raw_constraints, raw_avoid_list, mx.nd.array(max_output_lengths, ctx=self.context, dtype='int32')
>>>>>>> 3280f7b0

    def _make_result(self,
                     trans_input: TranslatorInput,
                     translation: Translation) -> TranslatorOutput:
        """
        Returns a translator result from generated target-side word ids, attention matrix, and score.
        Strips stop ids from translation string.

        :param trans_input: Translator input.
        :param translation: The translation + attention and score.
        :return: TranslatorOutput.
        """
        # remove special sentence start symbol (<s>) from the output:
        target_ids = translation.target_ids[1:]
        attention_matrix = translation.attention_matrix[1:, :]

        target_tokens = [self.vocab_target_inv[target_id] for target_id in target_ids]

        target_string = C.TOKEN_SEPARATOR.join(
            tok for target_id, tok in zip(target_ids, target_tokens) if target_id not in self.strip_ids)
        attention_matrix = attention_matrix[:, :len(trans_input.tokens)]

        return TranslatorOutput(id=trans_input.sentence_id,
                                translation=target_string,
                                tokens=target_tokens,
                                attention_matrix=attention_matrix,
                                score=translation.score,
                                beam_histories=translation.beam_histories)

    def _concat_translations(self, translations: List[Translation]) -> Translation:
        """
        Combine translations through concatenation.

        :param translations: A list of translations (sequence, attention_matrix), score and length.
        :return: A concatenation if the translations with a score.
        """
        return _concat_translations(translations, self.start_id, self.stop_ids, self.length_penalty)

    def _translate_nd(self,
                      source: mx.nd.NDArray,
                      source_length: int,
                      raw_constraints: List[Optional[constrained.RawConstraintList]],
<<<<<<< HEAD
=======
                      raw_avoid_list: List[Optional[constrained.RawConstraintList]],
>>>>>>> 3280f7b0
                      max_output_lengths: mx.nd.NDArray) -> List[Translation]:
        """
        Translates source of source_length, given a bucket_key.

        :param source: Source ids. Shape: (batch_size, bucket_key, num_factors).
        :param source_length: Bucket key.
        :param raw_constraints: A list of optional constraint lists.

        :return: Sequence of translations.
        """

<<<<<<< HEAD
        return self._get_best_from_beam(*self._beam_search(source, source_length, raw_constraints, max_output_lengths))
=======
        return self._get_best_from_beam(*self._beam_search(source, source_length, raw_constraints, raw_avoid_list, max_output_lengths))
>>>>>>> 3280f7b0

    def _encode(self, sources: mx.nd.NDArray, source_length: int) -> List[ModelState]:
        """
        Returns a ModelState for each model representing the state of the model after encoding the source.

        :param sources: Source ids. Shape: (batch_size, bucket_key, num_factors).
        :param source_length: Bucket key.
        :return: List of ModelStates.
        """
        return [model.run_encoder(sources, source_length) for model in self.models]

    def _decode_step(self,
                     prev_word: mx.nd.NDArray,
                     step: int,
                     source_length: int,
                     states: List[ModelState],
                     models_output_layer_w: List[mx.nd.NDArray],
                     models_output_layer_b: List[mx.nd.NDArray]) \
            -> Tuple[mx.nd.NDArray, mx.nd.NDArray, List[ModelState]]:
        """
        Returns decoder predictions (combined from all models), attention scores, and updated states.

        :param prev_word: Previous words of hypotheses. Shape: (batch_size * beam_size,).
        :param step: Beam search iteration.
        :param source_length: Length of the input sequence.
        :param states: List of model states.
        :param models_output_layer_w: Custom model weights for logit computation (empty for none).
        :param models_output_layer_b: Custom model biases for logit computation (empty for none).
        :return: (probs, attention scores, list of model states)
        """
        bucket_key = (source_length, step)

        model_probs, model_attention_probs, model_states = [], [], []
        # We use zip_longest here since we'll have empty lists when not using restrict_lexicon
        for model, out_w, out_b, state in itertools.zip_longest(
                self.models, models_output_layer_w, models_output_layer_b, states):
            decoder_outputs, attention_probs, state = model.run_decoder(prev_word, bucket_key, state)
            # Compute logits and softmax with restricted vocabulary
            if self.restrict_lexicon:
                logits = model.output_layer(decoder_outputs, out_w, out_b)
                probs = mx.nd.softmax(logits)
            else:
                # Otherwise decoder outputs are already target vocab probs
                probs = decoder_outputs
            model_probs.append(probs)
            model_attention_probs.append(attention_probs)
            model_states.append(state)
        neg_logprobs, attention_probs = self._combine_predictions(model_probs, model_attention_probs)
        return neg_logprobs, attention_probs, model_states

    def _combine_predictions(self,
                             probs: List[mx.nd.NDArray],
                             attention_probs: List[mx.nd.NDArray]) -> Tuple[mx.nd.NDArray, mx.nd.NDArray]:
        """
        Returns combined predictions of models as negative log probabilities and averaged attention prob scores.

        :param probs: List of Shape(beam_size, target_vocab_size).
        :param attention_probs: List of Shape(beam_size, bucket_key).
        :return: Combined negative log probabilities, averaged attention scores.
        """
        # average attention prob scores. TODO: is there a smarter way to do this?
        attention_prob_score = utils.average_arrays(attention_probs)

        # combine model predictions and convert to neg log probs
        if len(self.models) == 1:
            neg_logprobs = -mx.nd.log(probs[0])  # pylint: disable=invalid-unary-operand-type
        else:
            neg_logprobs = self.interpolation_func(probs)
        return neg_logprobs, attention_prob_score

    def _beam_search(self,
                     source: mx.nd.NDArray,
                     source_length: int,
                     raw_constraint_list: List[Optional[constrained.RawConstraintList]],
<<<<<<< HEAD
                     max_output_lengths: mx.nd.NDArray) -> Tuple[mx.nd.NDArray,
                                                      mx.nd.NDArray,
                                                      mx.nd.NDArray,
                                                      mx.nd.NDArray,
                                                      List[Optional[constrained.ConstrainedHypothesis]],
                                                      Optional[List[BeamHistory]]]:
=======
                     raw_avoid_list: List[Optional[constrained.RawConstraintList]],
                     max_output_lengths: mx.nd.NDArray) -> Tuple[mx.nd.NDArray,
                                                                 mx.nd.NDArray,
                                                                 mx.nd.NDArray,
                                                                 mx.nd.NDArray,
                                                                 List[Optional[constrained.ConstrainedHypothesis]],
                                                                 Optional[List[BeamHistory]]]:
>>>>>>> 3280f7b0
        """
        Translates multiple sentences using beam search.

        :param source: Source ids. Shape: (batch_size, bucket_key, num_factors).
        :param source_length: Max source length.
        :param raw_constraint_list: A list of optional lists containing phrases (as lists of target word IDs)
               that must appear in each output.
        :param raw_avoid_list: A list of optional lists containing phrases (as lists of target word IDs)
               that must NOT appear in each output.
        :return List of lists of word ids, list of attentions, array of accumulated length-normalized
                negative log-probs.
        """

        # Length of encoded sequence (may differ from initial input length)
        encoded_source_length = self.models[0].encoder.get_encoded_seq_len(source_length)
        utils.check_condition(all(encoded_source_length ==
                                  model.encoder.get_encoded_seq_len(source_length) for model in self.models),
                              "Models must agree on encoded sequence length")
        # Maximum output length
        max_output_length = self.models[0].get_max_output_length(source_length)

        # General data structure: each row has batch_size * beam blocks for the 1st sentence, with a full beam,
        # then the next block for the 2nd sentence and so on

        best_word_indices = mx.nd.full((self.batch_size * self.beam_size,), val=self.start_id, ctx=self.context,
                                       dtype='int32')
        # growing sequences: (batch_size * beam_size, 1), pre-filled with <s> symbols on index 0
        sequences = mx.nd.full((self.batch_size * self.beam_size, 1), val=self.start_id, ctx=self.context,
                               dtype='int32')

        # Beam history
        beam_histories = None  # type: Optional[List[BeamHistory]]
        if self.store_beam:
            beam_histories = [defaultdict(list) for _ in range(self.batch_size)]

        lengths = mx.nd.ones((self.batch_size * self.beam_size, 1), ctx=self.context)
        finished = mx.nd.zeros((self.batch_size * self.beam_size,), ctx=self.context, dtype='int32')

        # Extending max_output_lengths to shape (batch_size * beam_size,)
        max_output_lengths = mx.nd.repeat(max_output_lengths, self.beam_size)

        # attentions: (batch_size * beam_size, 1, encoded_source_length)
        attentions = mx.nd.zeros((self.batch_size * self.beam_size, 1, encoded_source_length), ctx=self.context)

        # scores_accumulated: chosen smallest scores in scores (ascending).
        scores_accumulated = mx.nd.zeros((self.batch_size * self.beam_size, 1), ctx=self.context)

        # reset all padding distribution cells to np.inf
        self.pad_dist[:] = np.inf

        # If using a top-k lexicon, select param rows for logit computation that correspond to the
        # target vocab for this sentence.
        models_output_layer_w = list()
        models_output_layer_b = list()
        pad_dist = self.pad_dist
        vocab_slice_ids = None  # type: mx.nd.NDArray
        if self.restrict_lexicon:
            source_words = utils.split(source, num_outputs=self.num_source_factors, axis=2, squeeze_axis=True)[0]
            # TODO: See note in method about migrating to pure MXNet when set operations are supported.
            #       We currently convert source to NumPy and target ids back to NDArray.
            vocab_slice_ids = self.restrict_lexicon.get_trg_ids(source_words.astype("int32").asnumpy())
            if any(raw_constraint_list):
                # Add the constraint IDs to the list of permissibled IDs, and then project them into the reduced space
                constraint_ids = np.array([word_id for sent in raw_constraint_list for phr in sent for word_id in phr])
                vocab_slice_ids = np.lib.arraysetops.union1d(vocab_slice_ids, constraint_ids)
                full_to_reduced = dict((val, i) for i, val in enumerate(vocab_slice_ids))
                raw_constraint_list = [[[full_to_reduced[x] for x in phr] for phr in sent] for sent in
                                       raw_constraint_list]

            vocab_slice_ids = mx.nd.array(vocab_slice_ids, ctx=self.context, dtype='int32')

            if vocab_slice_ids.shape[0] < self.beam_size + 1:
                # This fixes an edge case for toy models, where the number of vocab ids from the lexicon is
                # smaller than the beam size.
                logger.warning("Padding vocab_slice_ids (%d) with EOS to have at least %d+1 elements to expand",
                               vocab_slice_ids.shape[0], self.beam_size)
                n = self.beam_size - vocab_slice_ids.shape[0] + 1
                vocab_slice_ids = mx.nd.concat(vocab_slice_ids,
                                               mx.nd.full((n,), val=self.vocab_target[C.EOS_SYMBOL],
                                                          ctx=self.context, dtype='int32'),
                                               dim=0)

            pad_dist = mx.nd.full((self.batch_size * self.beam_size, vocab_slice_ids.shape[0] - 1),
                                  val=np.inf, ctx=self.context)
            for m in self.models:
                models_output_layer_w.append(m.output_layer_w.take(vocab_slice_ids))
                models_output_layer_b.append(m.output_layer_b.take(vocab_slice_ids))

        # (0) encode source sentence, returns a list
        model_states = self._encode(source, source_length)

        # Initialize the beam to track constraint sets, where target-side lexical constraints are present
        constraints = constrained.init_batch(raw_constraint_list, self.beam_size, self.start_id,
                                             self.vocab_target[C.EOS_SYMBOL])

        if self.global_avoid_trie or any(raw_avoid_list):
            avoid_states = constrained.AvoidBatch(self.batch_size, self.beam_size,
                                                  avoid_list=raw_avoid_list,
                                                  global_avoid_trie=self.global_avoid_trie)

        # Records items in the beam that are inactive. At the beginning (t==1), there is only one valid or active
        # item on the beam for each sentence
        inactive = mx.nd.ones((self.batch_size * self.beam_size), dtype='int32', ctx=self.context)
        inactive[::self.beam_size] = 0
        t = 1
        for t in range(1, max_output_length):
            # (1) obtain next predictions and advance models' state
            # scores: (batch_size * beam_size, target_vocab_size)
            # attention_scores: (batch_size * beam_size, bucket_key)
            scores, attention_scores, model_states = self._decode_step(prev_word=best_word_indices,
                                                                       step=t,
                                                                       source_length=source_length,
                                                                       states=model_states,
                                                                       models_output_layer_w=models_output_layer_w,
                                                                       models_output_layer_b=models_output_layer_b)

            # (2) Update scores. Special treatment for finished and inactive rows. Inactive rows are inf everywhere;
            # finished rows are inf everywhere except column zero, which holds the accumulated model score
            scores = self._update_scores.forward(scores, finished, inactive, scores_accumulated, self.inf_array, pad_dist)

            # Mark entries that should be blocked as having a score of np.inf
            if self.global_avoid_trie or any(raw_avoid_list):
                block_indices = avoid_states.avoid()
                if len(block_indices[0]) > 0:
                    scores[block_indices] = np.inf

            # (3) Get beam_size winning hypotheses for each sentence block separately. Only look as
            # far as the active beam size for each sentence.
            best_hyp_indices, best_word_indices, scores_accumulated = self._topk(scores)

            # Constraints for constrained decoding are processed sentence by sentence
            if any(raw_constraint_list):
                best_hyp_indices, best_word_indices, scores_accumulated, \
                constraints, inactive = constrained.topk(self.batch_size,
                                                         self.beam_size,
                                                         inactive,
                                                         scores,
                                                         constraints,
                                                         best_hyp_indices,
                                                         best_word_indices,
                                                         scores_accumulated,
                                                         self.context)

            else:
                # All rows are now active (after special treatment of start state at t=1)
                inactive[:] = 0

            # Map from restricted to full vocab ids if needed
            if self.restrict_lexicon:
                best_word_indices = vocab_slice_ids.take(best_word_indices)

            # (4) Reorder fixed-size beam data according to best_hyp_indices (ascending)
            finished, lengths, attention_scores = self._sort_by_index.forward(best_hyp_indices,
                                                                              finished,
                                                                              lengths,
                                                                              attention_scores)

            # (5) Normalize the scores of newly finished hypotheses. Note that after this until the
            # next call to topk(), hypotheses may not be in sorted order.
            finished, scores_accumulated = self._normalize_finished.forward(best_word_indices,
                                                                            finished,
                                                                            scores_accumulated,
                                                                            lengths)

            # (6) Prune out low-probability hypotheses. Pruning works by setting entries `inactive`.
            if self.beam_prune > 0.0:
                inactive, best_word_indices, scores_accumulated = self._prune_hyps.forward(best_word_indices,
                                                                                           scores_accumulated,
                                                                                           finished,
                                                                                           self.inf_array,
                                                                                           self.zeros_array)

            # Update hypotheses lengths (unless finished or inactive) and compute finished hypotheses
            finished, finished_or_inactive, lengths = self._update_lengths_and_finished.forward(finished,
                                                                                                inactive,
                                                                                                lengths,
                                                                                                max_output_lengths,
                                                                                                best_word_indices)

            # (7) Reorder sequences and attentions according to best_hyp_indices
            # and extend sequences with best_word_indices.
            # pylint: disable=unsupported-assignment-operation
            sequences = mx.nd.take(sequences, best_hyp_indices)
            attentions = mx.nd.take(attentions, best_hyp_indices)
            sequences = mx.nd.concat(sequences, best_word_indices.reshape((-1, 1)), dim=1)
            attentions = mx.nd.concat(attentions, attention_scores.reshape((-1, 1, encoded_source_length)), dim=1)

            # (7a) update negative constraints
            if self.global_avoid_trie or any(raw_avoid_list):
                avoid_states.reorder(best_hyp_indices)
                avoid_states.consume(best_word_indices)

            # (7b) optionally save beam history
            if self.store_beam:
                unnormalized_scores = mx.nd.where(finished_or_inactive,
                                                  scores_accumulated * self.length_penalty(lengths - 1),
                                                  scores_accumulated)
                normalized_scores = mx.nd.where(finished_or_inactive,
                                                scores_accumulated,
                                                scores_accumulated / self.length_penalty(lengths - 1))
                for sent in range(self.batch_size):
                    rows = slice(sent * self.beam_size, (sent + 1) * self.beam_size)

                    best_word_indices_sent = best_word_indices[rows].asnumpy().tolist()
                    # avoid adding columns for finished sentences
                    if any(x for x in best_word_indices_sent if x != C.PAD_ID):
                        beam_histories[sent]["predicted_ids"].append(best_word_indices_sent)
                        beam_histories[sent]["predicted_tokens"].append([self.vocab_target_inv[x] for x in
                                                                         best_word_indices_sent])
                        # for later sentences in the matrix, shift from e.g. [5, 6, 7, 8, 6] to [0, 1, 3, 4, 1]
                        shifted_parents = best_hyp_indices[rows] - (sent * self.beam_size)
                        beam_histories[sent]["parent_ids"].append(shifted_parents.asnumpy().tolist())

                        beam_histories[sent]["scores"].append(unnormalized_scores[rows].asnumpy().flatten().tolist())
                        beam_histories[sent]["normalized_scores"].append(
                            normalized_scores[rows].asnumpy().flatten().tolist())

            if self.beam_search_stop == C.BEAM_SEARCH_STOP_FIRST:
                at_least_one_finished = finished.reshape((self.batch_size, self.beam_size)).sum(axis=1) > 0
                if at_least_one_finished.sum().asscalar() == self.batch_size:
                    break
            else:
<<<<<<< HEAD
                finished = mx.nd.sign(finished + (mx.nd.cast(lengths.reshape(-1), 'int32') >= max_output_lengths))
                if mx.nd.sum(finished).asscalar() == self.batch_size * self.beam_size:  # all finished
=======
                if finished.sum().asscalar() == self.batch_size * self.beam_size:  # all finished
>>>>>>> 3280f7b0
                    break

            # (8) update models' state with winning hypotheses (ascending)
            for ms in model_states:
                ms.sort_state(best_hyp_indices)

        logger.debug("Finished after %d / %d steps.", t + 1, max_output_length)

        # (9) Sort the hypotheses within each sentence (normalization for finished hyps may have unsorted them).
        folded_accumulated_scores = scores_accumulated.reshape((self.batch_size,
                                                                self.beam_size * scores_accumulated.shape[-1]))
        indices = mx.nd.argsort(folded_accumulated_scores, axis=1)
        best_hyp_indices = mx.nd.array(np.unravel_index(indices.astype(np.int32).asnumpy().ravel(),
                                                        scores_accumulated.shape),
                                       dtype='int32',
                                       ctx=self.offset.context)[0] + self.offset
        sequences = sequences.take(best_hyp_indices)
        lengths = lengths.take(best_hyp_indices)
        attentions = attentions.take(best_hyp_indices)
        scores_accumulated = scores_accumulated.take(best_hyp_indices)
        constraints = [constraints[x] for x in best_hyp_indices.asnumpy()]

        return sequences, attentions, scores_accumulated, lengths, constraints, beam_histories

    def _get_best_from_beam(self,
                            sequences: mx.nd.NDArray,
                            attention_lists: mx.nd.NDArray,
                            seq_scores: mx.nd.NDArray,
                            lengths: mx.nd.NDArray,
                            constraints: List[Optional[constrained.ConstrainedHypothesis]],
                            beam_histories: Optional[List[BeamHistory]] = None) -> List[Translation]:
        """
        Return the best (aka top) entry from the n-best list.

        :param sequences: Array of word ids. Shape: (batch * beam, bucket_key).
        :param attention_lists: Array of attentions over source words.
                                Shape: (batch * beam, max_output_length, encoded_source_length).
        :param seq_scores: Array of length-normalized negative log-probs. Shape: (batch * beam, 1)
        :param lengths: The lengths of all items in the beam. Shape: (batch * beam).
        :param constraints: The constraints for all items in the beam. Shape: (batch * beam).
        :param beam_histories: The beam histories for each sentence in the batch.
        :return: List of Translation objects containing all relevant information.
        """
        utils.check_condition(sequences.shape[0] == attention_lists.shape[0] == seq_scores.shape[0] == lengths.shape[0],
                              "Shape mismatch")

        # Initialize the best_ids to the first item in each batch
        best_ids = mx.nd.arange(0, self.batch_size * self.beam_size, self.beam_size, ctx=self.context, dtype='int32')

        if any(constraints):
            # For constrained decoding, select from items that have met all constraints (might not be finished)
            unmet = mx.nd.array([c.num_needed() if c is not None else 0 for c in constraints], ctx=self.context)
            filtered = mx.nd.where(unmet == 0, seq_scores, self.inf_array)
            filtered = filtered.reshape((self.batch_size, self.beam_size))
            best_ids += mx.nd.cast(mx.nd.argmin(filtered, axis=1), dtype='int32')

        histories = beam_histories if beam_histories is not None else [None] * self.batch_size  # type: List
        return [self._assemble_translation(*x) for x in zip(sequences[best_ids],
                                                            lengths[best_ids],
                                                            attention_lists[best_ids],
                                                            seq_scores[best_ids],
                                                            histories)]

    @staticmethod
    def _assemble_translation(sequence: mx.nd.NDArray,
                              length: mx.nd.NDArray,
                              attention_lists: mx.nd.NDArray,
                              seq_score: mx.nd.NDArray,
                              beam_history: Optional[BeamHistory]) -> Translation:
        """
        Takes a set of data pertaining to a single translated item, performs slightly different
        processing on each, and merges it into a Translation object.

        :param sequence: Array of word ids. Shape: (batch_size, bucket_key).
        :param length: The length of the translated segment.
        :param attention_lists: Array of attentions over source words.
                                Shape: (batch_size * self.beam_size, max_output_length, encoded_source_length).
        :param seq_score: Array of length-normalized negative log-probs.
        :param beam_history: The optional beam histories for each sentence in the batch.
        :return: A Translation object.
        """

        length = int(length.asscalar())
        sequence = sequence[:length].asnumpy().tolist()
        attention_matrix = np.stack(attention_lists.asnumpy()[:length, :], axis=0)
        score = seq_score.asscalar()
        beam_history_list = [beam_history] if beam_history is not None else []
        return Translation(sequence, attention_matrix, score, beam_history_list)

    def _print_beam(self,
                    sequences: mx.nd.NDArray,
                    accumulated_scores: mx.nd.NDArray,
                    finished: mx.nd.NDArray,
                    inactive: mx.nd.NDArray,
                    constraints: List[Optional[constrained.ConstrainedHypothesis]],
                    timestep: int) -> None:
        """
        Prints the beam for debugging purposes.

        :param sequences: The beam histories (shape: batch_size * beam_size, max_output_len).
        :param accumulated_scores: The accumulated scores for each item in the beam.
               Shape: (batch_size * beam_size, target_vocab_size).
        :param finished: Indicates which items are finished (shape: batch_size * beam_size).
        :param inactive: Indicates any inactive items (shape: batch_size * beam_size).
        :param timestep: The current timestep.
        """
        logger.info('BEAM AT TIMESTEP %d', timestep)
        for i in range(self.batch_size * self.beam_size):
            # for each hypothesis, print its entire history
            score = accumulated_scores[i].asscalar()
            word_ids = [int(x.asscalar()) for x in sequences[i]]
            unmet = constraints[i].num_needed() if constraints[i] is not None else -1
            hypothesis = '----------' if inactive[i] else ' '.join(
                [self.vocab_target_inv[x] for x in word_ids if x != 0])
            logger.info('%d %d %d %d %.2f %s', i + 1, finished[i].asscalar(), inactive[i].asscalar(), unmet, score,
                        hypothesis)


class PruneHypotheses(mx.gluon.HybridBlock):
    """
    A HybridBlock that returns an array of shape (batch*beam,) indicating which hypotheses are inactive due to pruning.

    :param threshold: Pruning threshold.
    :param beam_size: Beam size.
    """

    def __init__(self, threshold: float, beam_size: int) -> None:
        super().__init__()
        self.threshold = threshold
        self.beam_size = beam_size

    def hybrid_forward(self, F, best_word_indices, scores, finished, inf_array, zeros_array):
        scores_2d = F.reshape(scores, shape=(-1, self.beam_size))
        finished_2d = F.reshape(finished, shape=(-1, self.beam_size))
        inf_array_2d = F.reshape(inf_array, shape=(-1, self.beam_size))

        # best finished scores. Shape: (batch, 1)
        best_finished_scores = F.min(F.where(finished_2d, scores_2d, inf_array_2d), axis=1, keepdims=True)
        difference = F.broadcast_minus(scores_2d, best_finished_scores)
        inactive = F.cast(difference > self.threshold, dtype='int32')
        inactive = F.reshape(inactive, shape=(-1))

        best_word_indices = F.where(inactive, zeros_array, best_word_indices)
        scores = F.where(inactive, inf_array, scores)

        return inactive, best_word_indices, scores


class SortByIndex(mx.gluon.HybridBlock):
    """
    A HybridBlock that sorts args by the given indices.
    """

    def hybrid_forward(self, F, indices, *args):
        return [F.take(arg, indices) for arg in args]


class NormalizeFinishedHypotheses(mx.gluon.HybridBlock):
    """
    A HybridBlock for normalizing newly finished hypotheses scores with LengthPenalty.
    """

    def __init__(self, pad_id: int,
                 eos_id: int,
                 length_penalty_alpha: float = 1.0,
                 length_penalty_beta: float = 0.0) -> None:
        super().__init__()
        self.pad_id = pad_id
        self.eos_id = eos_id
        with self.name_scope():
            self.length_penalty = LengthPenalty(alpha=length_penalty_alpha, beta=length_penalty_beta)

    def hybrid_forward(self, F, best_word_indices, finished, scores_accumulated, lengths):
        all_finished = ((best_word_indices == self.pad_id) + (best_word_indices == self.eos_id))
        newly_finished = all_finished - finished
        scores_accumulated = F.where(newly_finished,
                                     scores_accumulated / self.length_penalty(lengths),
                                     scores_accumulated)
        finished = all_finished
        return finished, scores_accumulated

class UpdateLengthsAndFinished(mx.gluon.HybridBlock):
    """
    A HybridBlock that updates the lengths of unfinished and active hypotheses and recomputes finished hypotheses.
    """

    def __init__(self, pad_id: int, eos_id: int) -> None:
        super().__init__()
        self.pad_id = pad_id
        self.eos_id = eos_id

    def hybrid_forward(self, F, finished, inactive, lengths, max_output_lengths, best_word_indices):
        finished_or_inactive = F.clip(data=finished + inactive, a_min=0, a_max=1)
        # update lengths of hypotheses unless they are finished or inactive
        lengths = lengths + F.cast(1 - F.expand_dims(finished_or_inactive, axis=1), dtype='float32')
        # recompute finished. Hypotheses are finished if they are
        # - extended with <pad>, or
        # - extended with <eos>, or
        # - at their maximum length.
        finished = F.clip(
            (best_word_indices == self.pad_id) +
            (best_word_indices == self.eos_id) +
            (F.cast(F.reshape(lengths, shape=(-1,)), 'int32') >= max_output_lengths),
            a_min=0, a_max=1)

        return finished, finished_or_inactive, lengths

class UpdateScores(mx.gluon.HybridBlock):
    """
    A HybridBlock that updates the scores from the decoder step with acumulated scores.
    Inactive hypotheses receive score inf. Finished hypotheses receive their accumulated score for C.PAD_ID.
    All other options are set to infinity.
    """

    def __init__(self):
        super().__init__()
        assert C.PAD_ID == 0, "This blocks only works with PAD_ID == 0"

    def hybrid_forward(self, F, scores, finished, inactive, scores_accumulated, inf_array, pad_dist):
        # Special treatment for finished and inactive rows. Inactive rows are inf everywhere;
        # finished rows are inf everywhere except column zero (pad_id), which holds the accumulated model score.
        # Items that are finished (but not inactive) get their previous accumulated score for the <pad> symbol,
        # infinity otherwise.
        scores = F.broadcast_add(scores, scores_accumulated)
        # pylint: disable=invalid-sequence-index
        pad_id_scores = F.where(F.clip(finished - inactive, 0, 1),
                                scores_accumulated,
                                inf_array)
        # pad_dist. Shape: (batch*beam, vocab_size)
        pad_dist = F.concat(pad_id_scores, pad_dist)
        scores = F.where(finished + inactive, pad_dist, scores)
        return scores
<|MERGE_RESOLUTION|>--- conflicted
+++ resolved
@@ -1188,10 +1188,7 @@
                              trans_inputs: List[TranslatorInput]) -> Tuple[mx.nd.NDArray,
                                                                            int,
                                                                            List[Optional[constrained.RawConstraintList]],
-<<<<<<< HEAD
-=======
                                                                            List[Optional[constrained.RawConstraintList]],
->>>>>>> 3280f7b0
                                                                            mx.nd.NDArray]:
         """
         Assembles the numerical data for the batch.
@@ -1201,13 +1198,8 @@
 
         :param trans_inputs: List of TranslatorInputs.
         :return NDArray of source ids (shape=(batch_size, bucket_key, num_factors)),
-<<<<<<< HEAD
-                bucket key, list of raw constraint lists,
-                NDArray of maximum output lengths.
-=======
                 bucket key, list of raw constraint lists, and list of phrases to avoid,
                 and an NDArray of maximum output lengths.
->>>>>>> 3280f7b0
         """
 
         bucket_key = data_io.get_bucket(max(len(inp.tokens) for inp in trans_inputs), self.buckets_source)
@@ -1235,9 +1227,6 @@
                 raw_constraints[j] = [data_io.tokens2ids(phrase, self.vocab_target) for phrase in
                                       trans_input.constraints]
 
-<<<<<<< HEAD
-        return source, bucket_key, raw_constraints, mx.nd.array(max_output_lengths, ctx=self.context, dtype='int32')
-=======
             if trans_input.avoid_list is not None:
                 raw_avoid_list[j] = [data_io.tokens2ids(phrase, self.vocab_target) for phrase in
                                      trans_input.avoid_list]
@@ -1245,7 +1234,6 @@
                     logger.warning("Sentence %d: %s was found in the list of phrases to avoid; this may indicate improper preprocessing.", trans_input.sentence_id, C.UNK_SYMBOL)
 
         return source, bucket_key, raw_constraints, raw_avoid_list, mx.nd.array(max_output_lengths, ctx=self.context, dtype='int32')
->>>>>>> 3280f7b0
 
     def _make_result(self,
                      trans_input: TranslatorInput,
@@ -1288,10 +1276,7 @@
                       source: mx.nd.NDArray,
                       source_length: int,
                       raw_constraints: List[Optional[constrained.RawConstraintList]],
-<<<<<<< HEAD
-=======
                       raw_avoid_list: List[Optional[constrained.RawConstraintList]],
->>>>>>> 3280f7b0
                       max_output_lengths: mx.nd.NDArray) -> List[Translation]:
         """
         Translates source of source_length, given a bucket_key.
@@ -1303,11 +1288,7 @@
         :return: Sequence of translations.
         """
 
-<<<<<<< HEAD
-        return self._get_best_from_beam(*self._beam_search(source, source_length, raw_constraints, max_output_lengths))
-=======
         return self._get_best_from_beam(*self._beam_search(source, source_length, raw_constraints, raw_avoid_list, max_output_lengths))
->>>>>>> 3280f7b0
 
     def _encode(self, sources: mx.nd.NDArray, source_length: int) -> List[ModelState]:
         """
@@ -1382,14 +1363,6 @@
                      source: mx.nd.NDArray,
                      source_length: int,
                      raw_constraint_list: List[Optional[constrained.RawConstraintList]],
-<<<<<<< HEAD
-                     max_output_lengths: mx.nd.NDArray) -> Tuple[mx.nd.NDArray,
-                                                      mx.nd.NDArray,
-                                                      mx.nd.NDArray,
-                                                      mx.nd.NDArray,
-                                                      List[Optional[constrained.ConstrainedHypothesis]],
-                                                      Optional[List[BeamHistory]]]:
-=======
                      raw_avoid_list: List[Optional[constrained.RawConstraintList]],
                      max_output_lengths: mx.nd.NDArray) -> Tuple[mx.nd.NDArray,
                                                                  mx.nd.NDArray,
@@ -1397,7 +1370,6 @@
                                                                  mx.nd.NDArray,
                                                                  List[Optional[constrained.ConstrainedHypothesis]],
                                                                  Optional[List[BeamHistory]]]:
->>>>>>> 3280f7b0
         """
         Translates multiple sentences using beam search.
 
@@ -1620,12 +1592,7 @@
                 if at_least_one_finished.sum().asscalar() == self.batch_size:
                     break
             else:
-<<<<<<< HEAD
-                finished = mx.nd.sign(finished + (mx.nd.cast(lengths.reshape(-1), 'int32') >= max_output_lengths))
-                if mx.nd.sum(finished).asscalar() == self.batch_size * self.beam_size:  # all finished
-=======
                 if finished.sum().asscalar() == self.batch_size * self.beam_size:  # all finished
->>>>>>> 3280f7b0
                     break
 
             # (8) update models' state with winning hypotheses (ascending)
@@ -1807,6 +1774,7 @@
         finished = all_finished
         return finished, scores_accumulated
 
+
 class UpdateLengthsAndFinished(mx.gluon.HybridBlock):
     """
     A HybridBlock that updates the lengths of unfinished and active hypotheses and recomputes finished hypotheses.
@@ -1833,6 +1801,7 @@
 
         return finished, finished_or_inactive, lengths
 
+
 class UpdateScores(mx.gluon.HybridBlock):
     """
     A HybridBlock that updates the scores from the decoder step with acumulated scores.
@@ -1857,4 +1826,4 @@
         # pad_dist. Shape: (batch*beam, vocab_size)
         pad_dist = F.concat(pad_id_scores, pad_dist)
         scores = F.where(finished + inactive, pad_dist, scores)
-        return scores
+        return scores