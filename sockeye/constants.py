--- conflicted
+++ resolved
@@ -31,27 +31,19 @@
 STACKEDRNN_PREFIX = ENCODER_PREFIX + "rnn_"
 FORWARD_PREFIX = "forward_"
 REVERSE_PREFIX = "reverse_"
-<<<<<<< HEAD
 TRANSFORMER_ENCODER_PREFIX = ENCODER_PREFIX + "transformer_"
-=======
 CHAR_SEQ_ENCODER_PREFIX = ENCODER_PREFIX + "char_"
->>>>>>> ab2f4df9
 
 # embedding prefixes
 SOURCE_EMBEDDING_PREFIX = "source_embed_"
 TARGET_EMBEDDING_PREFIX = "target_embed_"
 
-<<<<<<< HEAD
-# encoder types
-RNN_TYPE = "rnn"
-TRANSFORMER_TYPE = "transformer"
-=======
 # encoder names (arguments)
 RNN_NAME = "rnn"
 RNN_WITH_CONV_EMBED_NAME = "rnn-with-conv-embed"
+TRANSFORMER_TYPE = "transformer"
 # available encoders
-ENCODERS = [RNN_NAME, RNN_WITH_CONV_EMBED_NAME]
->>>>>>> ab2f4df9
+ENCODERS = [RNN_NAME, RNN_WITH_CONV_EMBED_NAME, TRANSFORMER_TYPE]
 
 # rnn types
 LSTM_TYPE = 'lstm'
